--- conflicted
+++ resolved
@@ -61,13 +61,8 @@
 impl<'a, 'b> VerifierCS<'a, 'b> {
     pub fn new(
         transcript: &'a mut Transcript,
-<<<<<<< HEAD
+        generators: &'b Generators,
         commitments: Vec<CompressedRistretto>,
-=======
-        generators: &'b Generators,
-        // XXX should these take compressed points?
-        commitments: Vec<RistrettoPoint>,
->>>>>>> beac8db4
     ) -> (Self, Vec<Variable>) {
         let m = commitments.len();
         transcript.r1cs_domain_sep(m as u64);
